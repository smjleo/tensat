--- conflicted
+++ resolved
@@ -25,8 +25,19 @@
         operands: Vec<usize>,
     }
 
+    enum Type {
+        i32,
+        f32,
+    }
+
+    struct Node {
+        name: String,
+        operands: Vec<usize>,
+    }
+
     // take floats from c++ and wrap them into f32s below
     extern "Rust" {
+        type Mdl;
         type Mdl;
         type CppGraphConverter;
         type TensorInfo;
@@ -1160,11 +1171,8 @@
         let use_multi = false; // whether to use multi patterns
         let no_cycle = false; // is our graph by definition acyclic?
         let filter_after = false; // vanilla filtering or efficient filtering
-<<<<<<< HEAD
-=======
         let iter_limit = 10000;
         let node_limit = 50000; // max nodes in e-graph
->>>>>>> b8b91f84
 
         let path = std::env::current_dir().unwrap();
         println!("The current directory is {}", path.display());
@@ -1228,7 +1236,6 @@
         println!("{}", best);
 
         self.convert_to_node()
-<<<<<<< HEAD
     }
 }
 
@@ -1287,66 +1294,6 @@
     }
 }
 
-=======
-    }
-}
-
-/* 
-fn dfs_convert(root: &Mdl, rec_expr: &[Mdl]) -> Vec<i32> {
-    match root {
-        Mdl::Var(label) => {
-            let label_str = label.as_str();
-            let mut res = if let Some(start_idx) = label_str.find("input_") {
-                // This is an input variable. Note that this also has a shape
-                // TODO: we need to make the input numbers correspond with the llvm::BlockArgument
-                // identifier numbers
-                let start = start_idx + 6; // Skip the "input_" part
-                if let Some(end_idx) = label_str[start..].find('@') {
-                    let end = start + end_idx;
-                    let integer_str = &label_str[start..end];
-                    vec![integer_str.parse().unwrap()]
-                } else {
-                    // Couldn't find '@' after "input_", handle this case
-                    vec![]
-                }
-            } else {
-                // This is a shape
-                label_str
-                    .split('_')
-                    .map(|s| s.parse::<i32>().unwrap())
-                    .collect()
-            };
-            res.push(1); // hacky enum
-            res
-        }
-        Mdl::Input([id]) => {
-            // This is the Id of a Var
-            let size: usize = (*id).into();
-            let mut res = dfs_convert(&rec_expr[size], rec_expr);
-            res.push(2); // hacky enum
-            res
-        }
-        // Mdl::ConstantOp([]) => 0.0,
-        // Mdl::ReshapeOp([input, shape]) => 0.0,
-        // Mdl::DotGeneralOp(
-        //     [lhs, rhs, lhs_batch_dim, rhs_batch_dim, lhs_contract_dim, rhs_contract_dim, precision_config],
-        // ) => 0.0,
-        // Mdl::TransposeOp([input, permutation]) => 0.0,
-        // Mdl::MulOp([lhs, rhs]) =>
-        // Mdl::AddOp([lhs, rhs]) =>
-        // Mdl::DivOp([lhs, rhs]) =>
-        // Mdl::SubtractOp([lhs, rhs]) =>
-        // Mdl::MinOp([lhs, rhs]) => 0.0,
-        // Mdl::MaxOp([lhs, rhs]) => 0.0,
-        // Mdl::NegOp([input]) => 0.0,
-        // Mdl::TanhOp([input]) => 0.0,
-        // Mdl::ExpOp([input]) => 0.0,
-        // Mdl::IotaOp([iota_dimension, shape]) => 0.0,
-        _ => vec![0],
-    }
-}
-
->>>>>>> b8b91f84
 */
 
 fn extract_by_ilp(
