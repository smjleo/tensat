use crate::{input::ffi, model::*, rewrites::*};
use egg::*;
// use cxx::UniquePtr;
use serde::{Deserialize, Serialize};
use std::collections::HashMap;
use std::collections::HashSet;
use std::time::{Duration, Instant};

/// Wrapper class for egg's cost function
pub struct TensorCost<'a> {
    pub egraph: &'a EGraph<Mdl, TensorAnalysis<'a>>,
    pub cost_model: &'a CostModel<'a>,
}

impl CostFunction<Mdl> for TensorCost<'_> {
    type Cost = f32;
    /// Getting total cost for the subtree rooted at enode. See egg::CostFunction
    /// trait for more information on interface.
    fn cost<C: FnMut(Id) -> Self::Cost>(&mut self, enode: &Mdl, mut costs: C) -> Self::Cost {
        let self_cost = self.cost_model.get_self_cost(self.egraph, enode);
        enode.fold(self_cost, |sum, id| sum + costs(id))
    }
}

/// Class for our cost model
pub struct CostModel<'a> {
    cpp_cost_model: cxx::UniquePtr<ffi::CostModel>, // Holding the C++ cost model
    tensorinfo_map: &'a HashMap<Id, TensorInfo>,    // is this lifetime correct lol
}

impl<'a> CostModel<'a> {
    pub fn new(tensorinfo_map: &'a HashMap<Id, TensorInfo>) -> Self {
        Self {
            cpp_cost_model: ffi::newCostModel(),
            tensorinfo_map,
        }
    }

<<<<<<< HEAD
    pub fn tensor_data_to_shape_vec(&self, tensor_data: &TensorData) -> Vec<i64> {
        tensor_data.shapes[0].iter().map(|&x| x as i64).collect()
=======
    pub fn tensor_data_to_shape_vec(&self, tensor_data: TensorData) -> Vec<i64> {
        tensor_data
            .shape
            .iter()
            .filter(|&x| *x != 0)
            .map(|&x| x as i64)
            .collect()
>>>>>>> 8bdc6cbe
    }

    /// Gets cost for the enode itself.
    ///
    /// This function gets the cost by calling TASO's get_or_create_{some_op}()
    /// functions with the tensor information stored in metadata. TASO side stores
    /// hashmaps for OpBase objects. So here TASO side will simply lookup previously
    /// created ops (with previously measured runtime).
    ///
    /// # Parameters
    ///
    /// - `egraph`: E-graph of interest
    /// - `enode`: enode to get cost for
    ///
    /// # Returns
    ///
    /// Cost for this enode.
    pub fn get_self_cost(&self, egraph: &EGraph<Mdl, TensorAnalysis>, enode: &Mdl) -> f32 {
        let x = |i: &Id| &egraph[*i].data;

        fn convert_i32_slice_to_i64_slice(input: &[i32; 8]) -> &[i64] {
            let converted_slice: Box<[i64]> = input
                .iter()
                .filter(|&x| *x != 0)
                .map(|x| *x as i64)
                .collect::<Vec<i64>>()
                .into_boxed_slice();

            Box::leak(converted_slice)
        }

        fn shape_from_dim(dims: Vec<i32>) -> ([i32; MAX_DIM], usize) {
            if (dims.len() > MAX_DIM) {
                panic!("Op shape exceeds MAX_DIM!");
            }
            let mut shape = [0; MAX_DIM];
            for (i, dim) in dims.iter().enumerate() {
                shape[i] = *dim;
            }
            (shape, dims.len())
        }

        fn print_joined_with_underscore(numbers: &Vec<i32>) {
            let joined_numbers = numbers
                .iter()
                .map(|&num| num.to_string())
                .collect::<Vec<_>>()
                .join("_");
            println!("{}", joined_numbers);
        }

        fn map_to_i64(vec: Vec<i32>) -> Vec<i64> {
            vec.into_iter().map(|x| x as i64).collect()
        }

        let dim_from_name_string = |name: &str| {
            let name_vec: Vec<&str> = name.split("@").collect();
            assert!(name_vec.len() == 2);
            let dims: Vec<i32> = name_vec[1]
                .split("_")
                .map(|x| x.parse::<i32>().unwrap())
                .collect();
            shape_from_dim(dims)
        };
        match enode {
            // NO REWRITES APPLY TO THESE SO THEY CAN HAVE ARBITRARY COST
            Mdl::Num(_) | Mdl::Var(_) | Mdl::Input(_) | Mdl::Vec(_) | Mdl::BlackBox(_) => 0.0,
            Mdl::CompareOp([input1, input2, comparison_direction, comparison_type]) => 0.0,
            Mdl::BroadcastInDimOp([input, broadcast_dimension]) => 0.0,
            Mdl::ConvertOp([input, output_type]) => 0.0,
            Mdl::ReduceOp([input, init_values]) => 0.0,
            Mdl::ReshapeOp([operand, shape]) => {
                let operand_dims = x(operand);
                let arg_dims = [convert_i32_slice_to_i64_slice(&operand_dims.shape)];
                let arg_types = [ffi::Type::f32];
                let shape_vec = get_vec_of_nums(egraph, &egraph[*shape]);
                self.cpp_cost_model.get_cost(
                    ffi::Ops::ReshapeOp,
                    &arg_dims,
                    &arg_types,
                    &[map_to_i64(shape_vec).as_slice()],
                    &[],
                ) as f32
            }
            Mdl::GatherOp(
                [input, start_indices, offset_dims, collapsed_slice_dims, operand_batching_dims, start_indices_batching_dims, start_index_map, index_vector_dim, slice_sizes, indices_are_sorted],
            ) => 0.0,
            Mdl::SelectOp([pred, on_true, on_false]) => 0.0,
            Mdl::DotGeneralOp(
                [lhs, rhs, lhs_batch_dim, rhs_batch_dim, lhs_contract_dim, rhs_contract_dim, precision_config, shape],
            ) => {
                let lhs_dims = self.tensor_data_to_shape_vec(*x(lhs));
                let rhs_dims = self.tensor_data_to_shape_vec(*x(rhs));
                let arg_types = [ffi::Type::f32, ffi::Type::f32];
                let lhs_batch_dim_vec = get_vec_of_nums(egraph, &egraph[*lhs_batch_dim]);
                let rhs_batch_dim_vec = get_vec_of_nums(egraph, &egraph[*rhs_batch_dim]);
                let lhs_contract_dim_vec = get_vec_of_nums(egraph, &egraph[*lhs_contract_dim]);
                let rhs_contract_dim_vec = get_vec_of_nums(egraph, &egraph[*rhs_contract_dim]);
                let precision_config_vec = get_vec_of_nums(egraph, &egraph[*precision_config]);
                let shape_vec = get_vec_of_nums(egraph, &egraph[*shape]);
                self.cpp_cost_model.get_cost(
                    ffi::Ops::DotGeneralOp,
                    &[&lhs_dims, &rhs_dims],
                    &arg_types,
                    &[
                        map_to_i64(lhs_batch_dim_vec).as_slice(),
                        map_to_i64(rhs_batch_dim_vec).as_slice(),
                        map_to_i64(lhs_contract_dim_vec).as_slice(),
                        map_to_i64(rhs_contract_dim_vec).as_slice(),
                        map_to_i64(precision_config_vec).as_slice(),
                        map_to_i64(shape_vec).as_slice(),
                    ],
                    &[],
                ) as f32
            }
            Mdl::ConcatenateOp([inputs, dimension]) => 10.0,
            // {
            //     let inputs_as_shape_vecs = get_vec(&egraph[*inputs]);
            //     let dimension_as_i32 = get_num(&egraph[*dimension]);
            // }
            Mdl::PadOp(
                [input, padding_value, edge_padding_low, edge_padding_high, interior_padding],
            ) => 100.0,
            Mdl::SliceOp([input, start_indices, limit_indices, strides]) => {
                let operand_dims = x(input);
                let arg_dims = [convert_i32_slice_to_i64_slice(&operand_dims.shape)];
                let arg_types = [ffi::Type::f32];
                let start_indices_vec = get_vec_of_nums(egraph, &egraph[*start_indices]);
                let limit_indices_vec = get_vec_of_nums(egraph, &egraph[*limit_indices]);
                let strides_vec = get_vec_of_nums(egraph, &egraph[*strides]);
                self.cpp_cost_model.get_cost(
                    ffi::Ops::SliceOp,
                    &arg_dims,
                    &arg_types,
                    &[
                        map_to_i64(start_indices_vec).as_slice(),
                        map_to_i64(limit_indices_vec).as_slice(),
                        map_to_i64(strides_vec).as_slice(),
                    ],
                    &[],
                ) as f32
            }
            Mdl::TransposeOp([operand, permutation]) => {
                let operand_dims = x(operand);
                let arg_dims = [convert_i32_slice_to_i64_slice(&operand_dims.shape)];
                let arg_types = [ffi::Type::f32];
                let permutation_vec = get_vec_of_nums(egraph, &egraph[*permutation]);
                self.cpp_cost_model.get_cost(
                    ffi::Ops::TransposeOp,
                    &arg_dims,
                    &arg_types,
                    &[map_to_i64(permutation_vec).as_slice()],
                    &[],
                ) as f32
            }
            Mdl::MulOp([lhs, rhs]) => {
<<<<<<< HEAD
                let lhs_dims = self.tensor_data_to_shape_vec(x(lhs));
                let rhs_dims = self.tensor_data_to_shape_vec(x(rhs));
                self.cpp_cost_model.getBinOpCost(
=======
                let lhs_dims = self.tensor_data_to_shape_vec(*x(lhs));
                let rhs_dims = self.tensor_data_to_shape_vec(*x(rhs));
                self.cpp_cost_model.get_cost(
>>>>>>> 8bdc6cbe
                    ffi::Ops::MulOp,
                    &[&lhs_dims, &rhs_dims],
                    &[ffi::Type::f32, ffi::Type::f32],
                    &[],
                    &[],
                ) as f32
            }
            Mdl::AddOp([lhs, rhs]) => {
<<<<<<< HEAD
                let lhs_dims = self.tensor_data_to_shape_vec(x(lhs));
                let rhs_dims = self.tensor_data_to_shape_vec(x(rhs));
                self.cpp_cost_model.getBinOpCost(
=======
                let lhs_dims = self.tensor_data_to_shape_vec(*x(lhs));
                let rhs_dims = self.tensor_data_to_shape_vec(*x(rhs));
                self.cpp_cost_model.get_cost(
>>>>>>> 8bdc6cbe
                    ffi::Ops::AddOp,
                    &[&lhs_dims, &rhs_dims],
                    &[ffi::Type::f32, ffi::Type::f32],
                    &[],
                    &[],
                ) as f32
            }
            Mdl::DivOp([lhs, rhs]) => {
<<<<<<< HEAD
                let lhs_dims = self.tensor_data_to_shape_vec(x(lhs));
                let rhs_dims = self.tensor_data_to_shape_vec(x(rhs));
                self.cpp_cost_model.getBinOpCost(
=======
                let lhs_dims = self.tensor_data_to_shape_vec(*x(lhs));
                let rhs_dims = self.tensor_data_to_shape_vec(*x(rhs));
                self.cpp_cost_model.get_cost(
>>>>>>> 8bdc6cbe
                    ffi::Ops::DivOp,
                    &[&lhs_dims, &rhs_dims],
                    &[ffi::Type::f32, ffi::Type::f32],
                    &[],
                    &[],
                ) as f32
            }
            Mdl::SubtractOp([lhs, rhs]) => {
<<<<<<< HEAD
                let lhs_dims = self.tensor_data_to_shape_vec(x(lhs));
                let rhs_dims = self.tensor_data_to_shape_vec(x(rhs));
                self.cpp_cost_model.getBinOpCost(
=======
                let lhs_dims = self.tensor_data_to_shape_vec(*x(lhs));
                let rhs_dims = self.tensor_data_to_shape_vec(*x(rhs));
                self.cpp_cost_model.get_cost(
>>>>>>> 8bdc6cbe
                    ffi::Ops::SubtractOp,
                    &[&lhs_dims, &rhs_dims],
                    &[ffi::Type::f32, ffi::Type::f32],
                    &[],
                    &[],
                ) as f32
            }
            Mdl::MinOp([lhs, rhs]) => {
<<<<<<< HEAD
                let lhs_dims = self.tensor_data_to_shape_vec(x(lhs));
                let rhs_dims = self.tensor_data_to_shape_vec(x(rhs));
                self.cpp_cost_model.getBinOpCost(
                    ffi::Ops::SubtractOp,
                    &lhs_dims,
                    ffi::Type::f32,
                    &rhs_dims,
                    ffi::Type::f32,
=======
                let lhs_dims = self.tensor_data_to_shape_vec(*x(lhs));
                let rhs_dims = self.tensor_data_to_shape_vec(*x(rhs));
                self.cpp_cost_model.get_cost(
                    ffi::Ops::MinOp,
                    &[&lhs_dims, &rhs_dims],
                    &[ffi::Type::f32, ffi::Type::f32],
                    &[],
                    &[],
>>>>>>> 8bdc6cbe
                ) as f32
            }
            Mdl::MaxOp([lhs, rhs]) => {
<<<<<<< HEAD
                let lhs_dims = self.tensor_data_to_shape_vec(x(lhs));
                let rhs_dims = self.tensor_data_to_shape_vec(x(rhs));
                self.cpp_cost_model.getBinOpCost(
                    ffi::Ops::SubtractOp,
                    &lhs_dims,
                    ffi::Type::f32,
                    &rhs_dims,
                    ffi::Type::f32,
=======
                let lhs_dims = self.tensor_data_to_shape_vec(*x(lhs));
                let rhs_dims = self.tensor_data_to_shape_vec(*x(rhs));
                self.cpp_cost_model.get_cost(
                    ffi::Ops::MaxOp,
                    &[&lhs_dims, &rhs_dims],
                    &[ffi::Type::f32, ffi::Type::f32],
                    &[],
                    &[],
                ) as f32
            }
            Mdl::NegOp([operand]) => {
                let operand_dims = self.tensor_data_to_shape_vec(*x(operand));
                self.cpp_cost_model.get_cost(
                    ffi::Ops::NegOp,
                    &[&operand_dims],
                    &[ffi::Type::f32],
                    &[],
                    &[],
                ) as f32
            }
            Mdl::TanhOp([operand]) => {
                let operand_dims = self.tensor_data_to_shape_vec(*x(operand));
                self.cpp_cost_model.get_cost(
                    ffi::Ops::TanhOp,
                    &[&operand_dims],
                    &[ffi::Type::f32],
                    &[],
                    &[],
                ) as f32
            }
            Mdl::ExpOp([operand]) => {
                let operand_dims = self.tensor_data_to_shape_vec(*x(operand));
                self.cpp_cost_model.get_cost(
                    ffi::Ops::ExpOp,
                    &[&operand_dims],
                    &[ffi::Type::f32],
                    &[],
                    &[],
>>>>>>> 8bdc6cbe
                ) as f32
            }
            Mdl::IotaOp([iota_dimension, shape]) => 20.0,
            Mdl::ConstantOp([]) => 1.0,
            Mdl::DynamicUpdateSliceOp([operand, update, start_indices]) => 3.0,
            Mdl::DynamicSliceOp([operand, start_indices, slice_sizes]) => 4.0,
            Mdl::ScatterOp([input, scatter_indices, updates, dimension_numbers]) => 6.0,
            x => {
                println!("{:?}", x);
                unimplemented!("Op unimplemented")
            }
        }
    }
}

/// Prepare the data for formulation ILP
///
/// # Returns
///
/// - `m_id_map`: list of EClass Id's each index m refers to
/// - `e_m`: each entry is the list of nodes i within eclass m
/// - `h_i`: each entry is the list of children EClass indices for node i
/// - `cost_i`: self cost for each node i
/// - `g_i`: which EClass index does node i belong to
/// - `root_m`: EClass index of the root eclass
/// - `i_to_nodes: Vector of enodes, ordered by index i
/// - `blacklist_i: Vector of indices of nodes that are blacklisted
pub fn prep_ilp_data(
    egraph: &EGraph<Mdl, TensorAnalysis>,
    root: Id,
    cost_model: &CostModel,
) -> (
    Vec<Id>,
    Vec<Vec<usize>>,
    Vec<Vec<usize>>,
    Vec<f32>,
    Vec<usize>,
    usize,
    Vec<Mdl>,
    Vec<usize>,
) {
    let m_id_map: Vec<Id> = egraph.classes().map(|c| egraph.find(c.id)).collect();
    assert!(m_id_map.len() == egraph.number_of_classes());
    let id_m_map: HashMap<Id, usize> = m_id_map
        .iter()
        .enumerate()
        .map(|(i, id)| (*id, i))
        .collect();

    let num_classes = egraph.number_of_classes();
    let num_nodes = egraph.total_size();
    let mut i_to_nodes: Vec<Mdl> = Vec::with_capacity(num_nodes);
    let mut e_m: Vec<Vec<usize>> = vec![Vec::new(); num_classes];
    let mut h_i: Vec<Vec<usize>> = Vec::with_capacity(num_nodes);
    let mut cost_i: Vec<f32> = Vec::with_capacity(num_nodes);
    let mut g_i: Vec<usize> = Vec::with_capacity(num_nodes);
    let mut blacklist_i: Vec<usize> = Vec::new();

    let mut i = 0;
    for class in egraph.classes() {
        let m = *id_m_map.get(&egraph.find(class.id)).unwrap();
        for node in class.iter() {
            i_to_nodes.push(node.clone());
            if egraph.analysis.blacklist_nodes.contains(node) {
                blacklist_i.push(i);
            }
            e_m[m].push(i);
            h_i.push(
                node.children()
                    .iter()
                    .map(|id| *id_m_map.get(&egraph.find(*id)).unwrap())
                    .collect(),
            );
            println!("GETTING COST AS COST FOR {:?}", node);
            cost_i.push(cost_model.get_self_cost(egraph, node));
            println!("cost {:?}", cost_i.last());
            g_i.push(m);
            i += 1;
        }
    }

    let root_m = *id_m_map.get(&egraph.find(root)).unwrap();

    (
        m_id_map,
        e_m,
        h_i,
        cost_i,
        g_i,
        root_m,
        i_to_nodes,
        blacklist_i,
    )
}

/// Struct for storing the solved results from ILP
#[derive(Debug, Serialize, Deserialize)]
pub struct SolvedResults {
    /// The solved values for the variables associated with each node
    pub solved_x: Vec<i32>,
    /// The minimum total cost found
    pub cost: f32,
    /// Time for solver
    pub time: f32,
}

/// Construct the RecExpr of the optimized graph extracted
///
/// This function does the construction recursively with memoization. Call it with eclass=root
/// will construct the whole extracted graph
///
/// # Parameters
///
/// - `node_picked`: hashmap storing which node is picked for each EClass ID
/// - `eclass`: The EClass ID that we aim to construct as root
/// - `added_memo`: Map from EClass ID to RecExpr ID. Storing the eclasses that were already added
/// - `egraph`: E-graph of interest
/// - `expr`: the RecExpr storing the optimized graph, it is constructed within this function
///
/// # Returns
///
/// - The ID (index) in the output RecExpr for the eclass passed in as argument
pub fn construct_best_rec(
    node_picked: &HashMap<Id, Mdl>,
    eclass: Id,
    added_memo: &mut HashMap<Id, Id>,
    egraph: &EGraph<Mdl, TensorAnalysis>,
    expr: &mut RecExpr<Mdl>,
) -> Id {
    println!("infinitelooooop");
    let id = egraph.find(eclass);

    match added_memo.get(&id) {
        Some(id_expr) => *id_expr,
        None => {
            let node = node_picked.get(&id).unwrap().clone().map_children(|child| {
                construct_best_rec(node_picked, child, added_memo, egraph, expr)
            });
            let id_expr = expr.add(node);
            assert!(added_memo.insert(id, id_expr).is_none());
            id_expr
        }
    }
}

/// Get the initial solution for ILP using the greedy extraction
///
/// This function does the construction recursively with memoization. Call it with eclass=root
/// will construct the whole extracted graph
///
/// # Parameters
///
/// - `egraph`: egraph of interest
/// - `root`: root eclass
/// - `costs`: Map from eclass ID to the node with the lowest subtree cost (cost, node).
///         Constructed by egg's Extractor
/// - `g_i`: which EClass index does node i belong to
/// - `nodes_to_i`: map from node to index i
///
/// # Returns
///
/// A tuple of (i_list, m_list), where
///
/// - `i_list`: list of i picked by greedy extraction
/// - `m_list`: list of eclass index m that i_list belongs to
pub fn get_init_solution(
    egraph: &EGraph<Mdl, TensorAnalysis>,
    root: Id,
    costs: &HashMap<Id, (f32, Mdl)>,
    g_i: &[usize],
    nodes_to_i: &HashMap<Mdl, usize>,
) -> (Vec<usize>, Vec<usize>) {
    let mut nodes: Vec<Mdl> = Vec::new();
    // added_memo maps eclass id to id in expr
    let mut added_memo: HashSet<Id> = Default::default();
    get_init_rec(egraph, root, &mut added_memo, costs, &mut nodes);

    let i_list: Vec<usize> = nodes
        .iter()
        .map(|node| *nodes_to_i.get(node).unwrap())
        .collect();
    let m_list: Vec<usize> = i_list.iter().map(|i| g_i[*i]).collect();

    (i_list, m_list)
}

/// Recursively get the initial solution for ILP using the greedy extraction, results stored in nodes
///
/// # Parameters
///
/// - `egraph`: egraph of interest
/// - `eclass`: get solution rooted from here
/// - `added_memo`: Stores the set of eclasses that has already been processed
/// - `costs`: Map from eclass ID to the node with the lowest subtree cost (cost, node).
///         Constructed by egg's Extractor
/// - `nodes`: List of nodes picked by greedy extraction. Constructed within this function
fn get_init_rec(
    egraph: &EGraph<Mdl, TensorAnalysis>,
    eclass: Id,
    added_memo: &mut HashSet<Id>,
    costs: &HashMap<Id, (f32, Mdl)>,
    nodes: &mut Vec<Mdl>,
) {
    let id = egraph.find(eclass);

    if !added_memo.contains(&id) {
        let (_, best_node) = match costs.get(&id) {
            Some(result) => result.clone(),
            None => panic!("Failed to extract from eclass {}", id),
        };
        best_node.for_each(|child| get_init_rec(egraph, child, added_memo, costs, nodes));
        nodes.push(best_node);
        added_memo.insert(id);
    }
}<|MERGE_RESOLUTION|>--- conflicted
+++ resolved
@@ -36,18 +36,13 @@
         }
     }
 
-<<<<<<< HEAD
     pub fn tensor_data_to_shape_vec(&self, tensor_data: &TensorData) -> Vec<i64> {
-        tensor_data.shapes[0].iter().map(|&x| x as i64).collect()
-=======
-    pub fn tensor_data_to_shape_vec(&self, tensor_data: TensorData) -> Vec<i64> {
         tensor_data
-            .shape
+            .shapes[0]
             .iter()
             .filter(|&x| *x != 0)
             .map(|&x| x as i64)
             .collect()
->>>>>>> 8bdc6cbe
     }
 
     /// Gets cost for the enode itself.
@@ -139,8 +134,8 @@
             Mdl::DotGeneralOp(
                 [lhs, rhs, lhs_batch_dim, rhs_batch_dim, lhs_contract_dim, rhs_contract_dim, precision_config, shape],
             ) => {
-                let lhs_dims = self.tensor_data_to_shape_vec(*x(lhs));
-                let rhs_dims = self.tensor_data_to_shape_vec(*x(rhs));
+                let lhs_dims = self.tensor_data_to_shape_vec(x(lhs));
+                let rhs_dims = self.tensor_data_to_shape_vec(x(rhs));
                 let arg_types = [ffi::Type::f32, ffi::Type::f32];
                 let lhs_batch_dim_vec = get_vec_of_nums(egraph, &egraph[*lhs_batch_dim]);
                 let rhs_batch_dim_vec = get_vec_of_nums(egraph, &egraph[*rhs_batch_dim]);
@@ -204,15 +199,9 @@
                 ) as f32
             }
             Mdl::MulOp([lhs, rhs]) => {
-<<<<<<< HEAD
-                let lhs_dims = self.tensor_data_to_shape_vec(x(lhs));
-                let rhs_dims = self.tensor_data_to_shape_vec(x(rhs));
-                self.cpp_cost_model.getBinOpCost(
-=======
-                let lhs_dims = self.tensor_data_to_shape_vec(*x(lhs));
-                let rhs_dims = self.tensor_data_to_shape_vec(*x(rhs));
-                self.cpp_cost_model.get_cost(
->>>>>>> 8bdc6cbe
+                let lhs_dims = self.tensor_data_to_shape_vec(x(lhs));
+                let rhs_dims = self.tensor_data_to_shape_vec(x(rhs));
+                self.cpp_cost_model.get_cost(
                     ffi::Ops::MulOp,
                     &[&lhs_dims, &rhs_dims],
                     &[ffi::Type::f32, ffi::Type::f32],
@@ -221,15 +210,9 @@
                 ) as f32
             }
             Mdl::AddOp([lhs, rhs]) => {
-<<<<<<< HEAD
-                let lhs_dims = self.tensor_data_to_shape_vec(x(lhs));
-                let rhs_dims = self.tensor_data_to_shape_vec(x(rhs));
-                self.cpp_cost_model.getBinOpCost(
-=======
-                let lhs_dims = self.tensor_data_to_shape_vec(*x(lhs));
-                let rhs_dims = self.tensor_data_to_shape_vec(*x(rhs));
-                self.cpp_cost_model.get_cost(
->>>>>>> 8bdc6cbe
+                let lhs_dims = self.tensor_data_to_shape_vec(x(lhs));
+                let rhs_dims = self.tensor_data_to_shape_vec(x(rhs));
+                self.cpp_cost_model.get_cost(
                     ffi::Ops::AddOp,
                     &[&lhs_dims, &rhs_dims],
                     &[ffi::Type::f32, ffi::Type::f32],
@@ -238,15 +221,9 @@
                 ) as f32
             }
             Mdl::DivOp([lhs, rhs]) => {
-<<<<<<< HEAD
-                let lhs_dims = self.tensor_data_to_shape_vec(x(lhs));
-                let rhs_dims = self.tensor_data_to_shape_vec(x(rhs));
-                self.cpp_cost_model.getBinOpCost(
-=======
-                let lhs_dims = self.tensor_data_to_shape_vec(*x(lhs));
-                let rhs_dims = self.tensor_data_to_shape_vec(*x(rhs));
-                self.cpp_cost_model.get_cost(
->>>>>>> 8bdc6cbe
+                let lhs_dims = self.tensor_data_to_shape_vec(x(lhs));
+                let rhs_dims = self.tensor_data_to_shape_vec(x(rhs));
+                self.cpp_cost_model.get_cost(
                     ffi::Ops::DivOp,
                     &[&lhs_dims, &rhs_dims],
                     &[ffi::Type::f32, ffi::Type::f32],
@@ -255,15 +232,9 @@
                 ) as f32
             }
             Mdl::SubtractOp([lhs, rhs]) => {
-<<<<<<< HEAD
-                let lhs_dims = self.tensor_data_to_shape_vec(x(lhs));
-                let rhs_dims = self.tensor_data_to_shape_vec(x(rhs));
-                self.cpp_cost_model.getBinOpCost(
-=======
-                let lhs_dims = self.tensor_data_to_shape_vec(*x(lhs));
-                let rhs_dims = self.tensor_data_to_shape_vec(*x(rhs));
-                self.cpp_cost_model.get_cost(
->>>>>>> 8bdc6cbe
+                let lhs_dims = self.tensor_data_to_shape_vec(x(lhs));
+                let rhs_dims = self.tensor_data_to_shape_vec(x(rhs));
+                self.cpp_cost_model.get_cost(
                     ffi::Ops::SubtractOp,
                     &[&lhs_dims, &rhs_dims],
                     &[ffi::Type::f32, ffi::Type::f32],
@@ -272,40 +243,19 @@
                 ) as f32
             }
             Mdl::MinOp([lhs, rhs]) => {
-<<<<<<< HEAD
-                let lhs_dims = self.tensor_data_to_shape_vec(x(lhs));
-                let rhs_dims = self.tensor_data_to_shape_vec(x(rhs));
-                self.cpp_cost_model.getBinOpCost(
-                    ffi::Ops::SubtractOp,
-                    &lhs_dims,
-                    ffi::Type::f32,
-                    &rhs_dims,
-                    ffi::Type::f32,
-=======
-                let lhs_dims = self.tensor_data_to_shape_vec(*x(lhs));
-                let rhs_dims = self.tensor_data_to_shape_vec(*x(rhs));
+                let lhs_dims = self.tensor_data_to_shape_vec(x(lhs));
+                let rhs_dims = self.tensor_data_to_shape_vec(x(rhs));
                 self.cpp_cost_model.get_cost(
                     ffi::Ops::MinOp,
                     &[&lhs_dims, &rhs_dims],
                     &[ffi::Type::f32, ffi::Type::f32],
                     &[],
                     &[],
->>>>>>> 8bdc6cbe
                 ) as f32
             }
             Mdl::MaxOp([lhs, rhs]) => {
-<<<<<<< HEAD
-                let lhs_dims = self.tensor_data_to_shape_vec(x(lhs));
-                let rhs_dims = self.tensor_data_to_shape_vec(x(rhs));
-                self.cpp_cost_model.getBinOpCost(
-                    ffi::Ops::SubtractOp,
-                    &lhs_dims,
-                    ffi::Type::f32,
-                    &rhs_dims,
-                    ffi::Type::f32,
-=======
-                let lhs_dims = self.tensor_data_to_shape_vec(*x(lhs));
-                let rhs_dims = self.tensor_data_to_shape_vec(*x(rhs));
+                let lhs_dims = self.tensor_data_to_shape_vec(x(lhs));
+                let rhs_dims = self.tensor_data_to_shape_vec(x(rhs));
                 self.cpp_cost_model.get_cost(
                     ffi::Ops::MaxOp,
                     &[&lhs_dims, &rhs_dims],
@@ -315,7 +265,7 @@
                 ) as f32
             }
             Mdl::NegOp([operand]) => {
-                let operand_dims = self.tensor_data_to_shape_vec(*x(operand));
+                let operand_dims = self.tensor_data_to_shape_vec(x(operand));
                 self.cpp_cost_model.get_cost(
                     ffi::Ops::NegOp,
                     &[&operand_dims],
@@ -325,7 +275,7 @@
                 ) as f32
             }
             Mdl::TanhOp([operand]) => {
-                let operand_dims = self.tensor_data_to_shape_vec(*x(operand));
+                let operand_dims = self.tensor_data_to_shape_vec(x(operand));
                 self.cpp_cost_model.get_cost(
                     ffi::Ops::TanhOp,
                     &[&operand_dims],
@@ -335,14 +285,13 @@
                 ) as f32
             }
             Mdl::ExpOp([operand]) => {
-                let operand_dims = self.tensor_data_to_shape_vec(*x(operand));
+                let operand_dims = self.tensor_data_to_shape_vec(x(operand));
                 self.cpp_cost_model.get_cost(
                     ffi::Ops::ExpOp,
                     &[&operand_dims],
                     &[ffi::Type::f32],
                     &[],
                     &[],
->>>>>>> 8bdc6cbe
                 ) as f32
             }
             Mdl::IotaOp([iota_dimension, shape]) => 20.0,
